--- conflicted
+++ resolved
@@ -49,7 +49,7 @@
 from mongo import mongo_health_check
 from constants import ERROR_MESSAGES
 from store import AsyncPgVector, AsyncQdrant
-from qdrant_client.http import models 
+
 
 load_dotenv(find_dotenv())
 
@@ -65,11 +65,7 @@
     LogMiddleware,
     RAG_HOST,
     RAG_PORT,
-<<<<<<< HEAD
     VECTOR_DB_TYPE,
-=======
-    VectorDBType,
->>>>>>> 12427916
     # RAG_EMBEDDING_MODEL,
     # RAG_EMBEDDING_MODEL_DEVICE_TYPE,
     # RAG_TEMPLATE,
@@ -120,16 +116,7 @@
 
 
 def isHealthOK():
-<<<<<<< HEAD
     return pg_health_check()
-=======
-    if VECTOR_DB_TYPE == VectorDBType.PGVECTOR:
-        return pg_health_check()
-    if VECTOR_DB_TYPE == VectorDBType.ATLAS_MONGO:
-        return mongo_health_check()
-    else:
-        return True
->>>>>>> 12427916
 
 
 @app.get("/health")
@@ -153,16 +140,6 @@
         # Ensure all requested ids exist
         if not all(id in existing_ids for id in ids):
             raise HTTPException(status_code=404, detail="One or more IDs not found")
-<<<<<<< HEAD
-=======
-
-        # Ensure documents list is not empty
-        if not documents:
-            raise HTTPException(
-                status_code=404, detail="No documents found for the given IDs"
-            )
-
->>>>>>> 12427916
         return documents
     except HTTPException as http_exc:
         raise http_exc
@@ -171,7 +148,6 @@
 
 
 @app.delete("/documents")
-<<<<<<< HEAD
 async def delete_documents(ids: list[str]):
     try:
         if isinstance(vector_store, AsyncPgVector):
@@ -185,21 +161,6 @@
             existing_ids = vector_store.get_all_ids()
             vector_store.delete(ids=ids)
         file_count = len(ids)
-=======
-async def delete_documents(document_ids: List[str] = Body(...)):
-    try:
-        if isinstance(vector_store, AsyncPgVector):
-            existing_ids = await vector_store.get_all_ids()
-            await vector_store.delete(ids=document_ids)
-        else:
-            existing_ids = vector_store.get_all_ids()
-            vector_store.delete(ids=document_ids)
-
-        if not all(id in existing_ids for id in document_ids):
-            raise HTTPException(status_code=404, detail="One or more IDs not found")
-
-        file_count = len(document_ids)
->>>>>>> 12427916
         return {
             "message": f"Documents for {file_count} file{'s' if file_count > 1 else ''} deleted successfully"
         }
