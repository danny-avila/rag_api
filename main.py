# app/main.py
import uvicorn
from fastapi import FastAPI, Request
from fastapi.exceptions import RequestValidationError
from fastapi.middleware.cors import CORSMiddleware
from contextlib import asynccontextmanager

from starlette.responses import JSONResponse

from app.config import debug_mode, RAG_HOST, RAG_PORT, CHUNK_SIZE, CHUNK_OVERLAP, PDF_EXTRACT_IMAGES, VECTOR_DB_TYPE, \
    LogMiddleware, logger
from app.middleware import security_middleware
from app.routes import document_routes, pgvector_routes
from app.services.database import PSQLDatabase, ensure_custom_id_index_on_embedding

@asynccontextmanager
async def lifespan(app: FastAPI):
    # Startup logic goes here
    if VECTOR_DB_TYPE == "pgvector":
        await PSQLDatabase.get_pool()  # Initialize the pool
        await ensure_custom_id_index_on_embedding()

    yield

app = FastAPI(lifespan=lifespan, debug=debug_mode)

app.add_middleware(
    CORSMiddleware,
    allow_origins=["*"],
    allow_credentials=True,
    allow_methods=["*"],
    allow_headers=["*"],
)

app.add_middleware(LogMiddleware)

app.middleware("http")(security_middleware)

# Set state variables for use in routes
app.state.CHUNK_SIZE = CHUNK_SIZE
app.state.CHUNK_OVERLAP = CHUNK_OVERLAP
app.state.PDF_EXTRACT_IMAGES = PDF_EXTRACT_IMAGES

# Include routers
app.include_router(document_routes.router)

<<<<<<< HEAD
if debug_mode:
    app.include_router(router=pgvector_routes.router)
=======
@app.get("/ids")
async def get_all_ids():
    try:
        if isinstance(vector_store, AsyncPgVector):
            ids = await vector_store.get_all_ids()
        else:
            ids = vector_store.get_all_ids()

        return list(set(ids))
    except HTTPException as http_exc:
        logger.error(
            "HTTP Exception in get_all_ids | Status: %d | Detail: %s",
            http_exc.status_code,
            http_exc.detail,
        )
        raise http_exc
    except Exception as e:
        logger.error(
            "Failed to get all IDs | Error: %s | Traceback: %s",
            str(e),
            traceback.format_exc(),
        )
        raise HTTPException(status_code=500, detail=str(e))


def isHealthOK():
    if VECTOR_DB_TYPE == VectorDBType.PGVECTOR:
        return pg_health_check()
    if VECTOR_DB_TYPE == VectorDBType.ATLAS_MONGO:
        return mongo_health_check()
    else:
        return True


@app.get("/health")
async def health_check():
    try:
        if await isHealthOK():
            return {"status": "UP"}
        else:
            logger.error("Health check failed")
            return {"status": "DOWN"}, 503
    except Exception as e:
        logger.error(
            "Error during health check | Error: %s | Traceback: %s",
            str(e),
            traceback.format_exc(),
        )
        return {"status": "DOWN", "error": str(e)}, 503


@app.get("/documents", response_model=list[DocumentResponse])
async def get_documents_by_ids(ids: list[str] = Query(...)):
    try:
        if isinstance(vector_store, AsyncPgVector):
            existing_ids = await vector_store.get_all_ids()
            documents = await vector_store.get_documents_by_ids(ids)
        else:
            existing_ids = vector_store.get_all_ids()
            documents = vector_store.get_documents_by_ids(ids)

        # Ensure all requested ids exist
        if not all(id in existing_ids for id in ids):
            raise HTTPException(status_code=404, detail="One or more IDs not found")

        # Ensure documents list is not empty
        if not documents:
            raise HTTPException(
                status_code=404, detail="No documents found for the given IDs"
            )

        return documents
    except HTTPException as http_exc:
        logger.error(
            "HTTP Exception in get_documents_by_ids | Status: %d | Detail: %s",
            http_exc.status_code,
            http_exc.detail,
        )
        raise http_exc
    except Exception as e:
        logger.error(
            "Error getting documents by IDs | IDs: %s | Error: %s | Traceback: %s",
            ids,
            str(e),
            traceback.format_exc(),
        )
        raise HTTPException(status_code=500, detail=str(e))


@app.delete("/documents")
async def delete_documents(document_ids: List[str] = Body(...)):
    try:
        if isinstance(vector_store, AsyncPgVector):
            existing_ids = await vector_store.get_all_ids()
            await vector_store.delete(ids=document_ids)
        else:
            existing_ids = vector_store.get_all_ids()
            vector_store.delete(ids=document_ids)

        if not all(id in existing_ids for id in document_ids):
            raise HTTPException(status_code=404, detail="One or more IDs not found")

        file_count = len(document_ids)
        return {
            "message": f"Documents for {file_count} file{'s' if file_count > 1 else ''} deleted successfully"
        }
    except HTTPException as http_exc:
        logger.error(
            "HTTP Exception in delete_documents | Status: %d | Detail: %s",
            http_exc.status_code,
            http_exc.detail,
        )
        raise http_exc
    except Exception as e:
        logger.error(
            "Failed to delete documents | IDs: %s | Error: %s | Traceback: %s",
            document_ids,
            str(e),
            traceback.format_exc(),
        )
        raise HTTPException(status_code=500, detail=str(e))


@app.post("/query")
async def query_embeddings_by_file_id(
    body: QueryRequestBody,
    request: Request,
):
    if not hasattr(request.state, "user"):
        user_authorized = body.entity_id if body.entity_id else "public"
    else:
        user_authorized = (
            body.entity_id if body.entity_id else request.state.user.get("id")
        )

    authorized_documents = []

    try:
        embedding = vector_store.embedding_function.embed_query(body.query)

        if isinstance(vector_store, AsyncPgVector):
            documents = await run_in_executor(
                None,
                vector_store.similarity_search_with_score_by_vector,
                embedding,
                k=body.k,
                filter={"file_id": body.file_id},
            )
        else:
            documents = vector_store.similarity_search_with_score_by_vector(
                embedding, k=body.k, filter={"file_id": body.file_id}
            )

        if not documents:
            return authorized_documents

        document, score = documents[0]
        doc_metadata = document.metadata
        doc_user_id = doc_metadata.get("user_id")

        if doc_user_id is None or doc_user_id == user_authorized:
            authorized_documents = documents
        else:
            # If using entity_id and access denied, try again with user's actual ID
            if body.entity_id and hasattr(request.state, "user"):
                user_authorized = request.state.user.get("id")
                if doc_user_id == user_authorized:
                    authorized_documents = documents
                else:
                    if body.entity_id == doc_user_id:
                        logger.warning(
                            f"Entity ID {body.entity_id} matches document user_id but user {user_authorized} is not authorized"
                        )
                    else:
                        logger.warning(
                            f"Access denied for both entity ID {body.entity_id} and user {user_authorized} to document with user_id {doc_user_id}"
                        )
            else:
                logger.warning(
                    f"Unauthorized access attempt by user {user_authorized} to a document with user_id {doc_user_id}"
                )

        return authorized_documents

    except HTTPException as http_exc:
        logger.error(
            "HTTP Exception in query_embeddings_by_file_id | Status: %d | Detail: %s",
            http_exc.status_code,
            http_exc.detail,
        )
        raise http_exc
    except Exception as e:
        logger.error(
            "Error in query embeddings | File ID: %s | Query: %s | Error: %s | Traceback: %s",
            body.file_id,
            body.query,
            str(e),
            traceback.format_exc(),
        )
        raise HTTPException(status_code=500, detail=str(e))


def generate_digest(page_content: str):
    hash_obj = hashlib.md5(page_content.encode())
    return hash_obj.hexdigest()


async def store_data_in_vector_db(
    data: Iterable[Document],
    file_id: str,
    user_id: str = "",
    clean_content: bool = False,
) -> bool:
    text_splitter = RecursiveCharacterTextSplitter(
        chunk_size=app.state.CHUNK_SIZE, chunk_overlap=app.state.CHUNK_OVERLAP
    )
    documents = text_splitter.split_documents(data)

    # If `clean_content` is True, clean the page_content of each document (remove null bytes)
    if clean_content:
        for doc in documents:
            doc.page_content = clean_text(doc.page_content)

    # Preparing documents with page content and metadata for insertion.
    docs = [
        Document(
            page_content=doc.page_content,
            metadata={
                "file_id": file_id,
                "user_id": user_id,
                "digest": generate_digest(doc.page_content),
                **(doc.metadata or {}),
            },
        )
        for doc in documents
    ]

    try:
        if isinstance(vector_store, AsyncPgVector):
            ids = await vector_store.aadd_documents(
                docs, ids=[file_id] * len(documents)
            )
        else:
            ids = vector_store.add_documents(docs, ids=[file_id] * len(documents))

        return {"message": "Documents added successfully", "ids": ids}

    except Exception as e:
        logger.error(
            "Failed to store data in vector DB | File ID: %s | User ID: %s | Error: %s | Traceback: %s",
            file_id,
            user_id,
            str(e),
            traceback.format_exc(),
        )
        return {"message": "An error occurred while adding documents.", "error": str(e)}


def get_loader(filename: str, file_content_type: str, filepath: str):
    file_ext = filename.split(".")[-1].lower()
    known_type = True

    if file_ext == "pdf":
        loader = PyPDFLoader(filepath, extract_images=app.state.PDF_EXTRACT_IMAGES)
    elif file_ext == "csv":
        loader = CSVLoader(filepath)
    elif file_ext == "rst":
        loader = UnstructuredRSTLoader(filepath, mode="elements")
    elif file_ext == "xml":
        loader = UnstructuredXMLLoader(filepath)
    elif file_ext == "pptx":
        loader = UnstructuredPowerPointLoader(filepath)
    elif file_ext == "md":
        loader = UnstructuredMarkdownLoader(filepath)
    elif file_content_type == "application/epub+zip":
        loader = UnstructuredEPubLoader(filepath)
    elif (
        file_content_type
        == "application/vnd.openxmlformats-officedocument.wordprocessingml.document"
        or file_ext in ["doc", "docx"]
    ):
        loader = Docx2txtLoader(filepath)
    elif file_content_type in [
        "application/vnd.ms-excel",
        "application/vnd.openxmlformats-officedocument.spreadsheetml.sheet",
    ] or file_ext in ["xls", "xlsx"]:
        loader = UnstructuredExcelLoader(filepath)
    elif file_content_type == "application/json" or file_ext == "json":
        loader = TextLoader(filepath, autodetect_encoding=True)
    elif file_ext in known_source_ext or (
        file_content_type and file_content_type.find("text/") >= 0
    ):
        loader = TextLoader(filepath, autodetect_encoding=True)
    else:
        loader = TextLoader(filepath, autodetect_encoding=True)
        known_type = False

    return loader, known_type, file_ext


@app.post("/local/embed")
async def embed_local_file(
    document: StoreDocument, request: Request, entity_id: str = None
):
    # Check if the file exists
    if not os.path.exists(document.filepath):
        raise HTTPException(
            status_code=status.HTTP_404_NOT_FOUND,
            detail=ERROR_MESSAGES.FILE_NOT_FOUND,
        )

    if not hasattr(request.state, "user"):
        user_id = entity_id if entity_id else "public"
    else:
        user_id = entity_id if entity_id else request.state.user.get("id")

    try:
        loader, known_type = get_loader(
            document.filename, document.file_content_type, document.filepath
        )
        data = loader.load()
        result = await store_data_in_vector_db(data, document.file_id, user_id)

        if result:
            return {
                "status": True,
                "file_id": document.file_id,
                "filename": document.filename,
                "known_type": known_type,
            }
        else:
            raise HTTPException(
                status_code=status.HTTP_500_INTERNAL_SERVER_ERROR,
                detail=ERROR_MESSAGES.DEFAULT(),
            )
    except HTTPException as http_exc:
        logger.error(
            "HTTP Exception in embed_local_file | Status: %d | Detail: %s",
            http_exc.status_code,
            http_exc.detail,
        )
        raise http_exc
    except Exception as e:
        logger.error(e)
        if "No pandoc was found" in str(e):
            raise HTTPException(
                status_code=status.HTTP_400_BAD_REQUEST,
                detail=ERROR_MESSAGES.PANDOC_NOT_INSTALLED,
            )
        else:
            raise HTTPException(
                status_code=status.HTTP_400_BAD_REQUEST,
                detail=ERROR_MESSAGES.DEFAULT(e),
            )


@app.post("/embed")
async def embed_file(
    request: Request,
    file_id: str = Form(...),
    file: UploadFile = File(...),
    entity_id: str = Form(None),
):
    response_status = True
    response_message = "File processed successfully."
    known_type = None
    if not hasattr(request.state, "user"):
        user_id = entity_id if entity_id else "public"
    else:
        user_id = entity_id if entity_id else request.state.user.get("id")

    temp_base_path = os.path.join(RAG_UPLOAD_DIR, user_id)
    os.makedirs(temp_base_path, exist_ok=True)
    temp_file_path = os.path.join(RAG_UPLOAD_DIR, user_id, file.filename)

    try:
        async with aiofiles.open(temp_file_path, "wb") as temp_file:
            chunk_size = 64 * 1024  # 64 KB
            while content := await file.read(chunk_size):
                await temp_file.write(content)
    except Exception as e:
        logger.error(
            "Failed to save uploaded file | Path: %s | Error: %s | Traceback: %s",
            temp_file_path,
            str(e),
            traceback.format_exc(),
        )
        raise HTTPException(
            status_code=status.HTTP_500_INTERNAL_SERVER_ERROR,
            detail=f"Failed to save the uploaded file. Error: {str(e)}",
        )

    try:
        loader, known_type, file_ext = get_loader(
            file.filename, file.content_type, temp_file_path
        )
        data = loader.load()
        result = await store_data_in_vector_db(
            data=data, file_id=file_id, user_id=user_id, clean_content=file_ext == "pdf"
        )

        if not result:
            response_status = False
            response_message = "Failed to process/store the file data."
            raise HTTPException(
                status_code=status.HTTP_500_INTERNAL_SERVER_ERROR,
                detail="Failed to process/store the file data.",
            )
        elif "error" in result:
            response_status = False
            response_message = "Failed to process/store the file data."
            if isinstance(result["error"], str):
                response_message = result["error"]
            else:
                raise HTTPException(
                    status_code=status.HTTP_500_INTERNAL_SERVER_ERROR,
                    detail="An unspecified error occurred.",
                )
    except HTTPException as http_exc:
        response_status = False
        response_message = f"HTTP Exception: {http_exc.detail}"
        logger.error(
            "HTTP Exception in embed_file | Status: %d | Detail: %s",
            http_exc.status_code,
            http_exc.detail,
        )
        raise http_exc
    except Exception as e:
        response_status = False
        response_message = f"Error during file processing: {str(e)}"
        logger.error(
            "Error during file processing: %s\nTraceback: %s",
            str(e),
            traceback.format_exc(),
        )
        raise HTTPException(
            status_code=status.HTTP_400_BAD_REQUEST,
            detail=f"Error during file processing: {str(e)}",
        )
    finally:
        try:
            await aiofiles.os.remove(temp_file_path)
        except Exception as e:
            logger.error(
                "Failed to remove temporary file | Path: %s | Error: %s | Traceback: %s",
                temp_file_path,
                str(e),
                traceback.format_exc(),
            )

    return {
        "status": response_status,
        "message": response_message,
        "file_id": file_id,
        "filename": file.filename,
        "known_type": known_type,
    }


@app.get("/documents/{id}/context")
async def load_document_context(id: str):
    ids = [id]
    try:
        if isinstance(vector_store, AsyncPgVector):
            existing_ids = await vector_store.get_all_ids()
            documents = await vector_store.get_documents_by_ids(ids)
        else:
            existing_ids = vector_store.get_all_ids()
            documents = vector_store.get_documents_by_ids(ids)

        # Ensure the requested id exists
        if not all(id in existing_ids for id in ids):
            raise HTTPException(
                status_code=404, detail="The specified file_id was not found"
            )

        # Ensure documents list is not empty
        if not documents:
            raise HTTPException(
                status_code=404, detail="No document found for the given ID"
            )

        return process_documents(documents)
    except HTTPException as http_exc:
        logger.error(
            "HTTP Exception in load_document_context | Status: %d | Detail: %s",
            http_exc.status_code,
            http_exc.detail,
        )
        raise http_exc
    except Exception as e:
        logger.error(
            "Error loading document context | Document ID: %s | Error: %s | Traceback: %s",
            id,
            str(e),
            traceback.format_exc(),
        )
        raise HTTPException(
            status_code=status.HTTP_400_BAD_REQUEST,
            detail=ERROR_MESSAGES.DEFAULT(e),
        )


@app.post("/embed-upload")
async def embed_file_upload(
    request: Request,
    file_id: str = Form(...),
    uploaded_file: UploadFile = File(...),
    entity_id: str = Form(None),
):
    temp_file_path = os.path.join(RAG_UPLOAD_DIR, uploaded_file.filename)

    if not hasattr(request.state, "user"):
        user_id = entity_id if entity_id else "public"
    else:
        user_id = entity_id if entity_id else request.state.user.get("id")

    try:
        with open(temp_file_path, "wb") as temp_file:
            copyfileobj(uploaded_file.file, temp_file)
    except Exception as e:
        raise HTTPException(
            status_code=status.HTTP_500_INTERNAL_SERVER_ERROR,
            detail=f"Failed to save the uploaded file. Error: {str(e)}",
        )

    try:
        loader, known_type = get_loader(
            uploaded_file.filename, uploaded_file.content_type, temp_file_path
        )

        data = loader.load()
        result = await store_data_in_vector_db(data, file_id, user_id)

        if not result:
            raise HTTPException(
                status_code=status.HTTP_500_INTERNAL_SERVER_ERROR,
                detail="Failed to process/store the file data.",
            )
    except HTTPException as http_exc:
        logger.error(
            "HTTP Exception in embed_file_upload | Status: %d | Detail: %s",
            http_exc.status_code,
            http_exc.detail,
        )
        raise http_exc
    except Exception as e:
        logger.error(
            "Error during file processing | File: %s | Error: %s | Traceback: %s",
            uploaded_file.filename,
            str(e),
            traceback.format_exc(),
        )
        raise HTTPException(
            status_code=status.HTTP_400_BAD_REQUEST,
            detail=f"Error during file processing: {str(e)}",
        )
    finally:
        os.remove(temp_file_path)

    return {
        "status": True,
        "message": "File processed successfully.",
        "file_id": file_id,
        "filename": uploaded_file.filename,
        "known_type": known_type,
    }


@app.post("/query_multiple")
async def query_embeddings_by_file_ids(body: QueryMultipleBody):
    try:
        # Get the embedding of the query text
        embedding = vector_store.embedding_function.embed_query(body.query)

        # Perform similarity search with the query embedding and filter by the file_ids in metadata
        if isinstance(vector_store, AsyncPgVector):
            documents = await run_in_executor(
                None,
                vector_store.similarity_search_with_score_by_vector,
                embedding,
                k=body.k,
                filter={"file_id": {"$in": body.file_ids}},
            )
        else:
            documents = vector_store.similarity_search_with_score_by_vector(
                embedding, k=body.k, filter={"file_id": {"$in": body.file_ids}}
            )

        # Ensure documents list is not empty
        if not documents:
            raise HTTPException(
                status_code=404, detail="No documents found for the given query"
            )

        return documents
    except HTTPException as http_exc:
        logger.error(
            "HTTP Exception in query_embeddings_by_file_ids | Status: %d | Detail: %s",
            http_exc.status_code,
            http_exc.detail,
        )
        raise http_exc
    except Exception as e:
        logger.error(
            "Error in query multiple embeddings | File IDs: %s | Query: %s | Error: %s | Traceback: %s",
            body.file_ids,
            body.query,
            str(e),
            traceback.format_exc(),
        )
        raise HTTPException(status_code=500, detail=str(e))

>>>>>>> 19d8f4d8

@app.exception_handler(RequestValidationError)
async def validation_exception_handler(request: Request, exc: RequestValidationError):
    body = await request.body()
    logger.debug(f"Validation error occurred")
    logger.debug(f"Raw request body: {body.decode()}")
    logger.debug(f"Validation errors: {exc.errors()}")
    return JSONResponse(
        status_code=422,
        content={
            "detail": exc.errors(),
            "body": body.decode(),
            "message": "Request validation failed",
        },
    )

if __name__ == "__main__":
    uvicorn.run(app, host=RAG_HOST, port=RAG_PORT, log_config=None)<|MERGE_RESOLUTION|>--- conflicted
+++ resolved
@@ -43,625 +43,9 @@
 
 # Include routers
 app.include_router(document_routes.router)
-
-<<<<<<< HEAD
 if debug_mode:
     app.include_router(router=pgvector_routes.router)
-=======
-@app.get("/ids")
-async def get_all_ids():
-    try:
-        if isinstance(vector_store, AsyncPgVector):
-            ids = await vector_store.get_all_ids()
-        else:
-            ids = vector_store.get_all_ids()
 
-        return list(set(ids))
-    except HTTPException as http_exc:
-        logger.error(
-            "HTTP Exception in get_all_ids | Status: %d | Detail: %s",
-            http_exc.status_code,
-            http_exc.detail,
-        )
-        raise http_exc
-    except Exception as e:
-        logger.error(
-            "Failed to get all IDs | Error: %s | Traceback: %s",
-            str(e),
-            traceback.format_exc(),
-        )
-        raise HTTPException(status_code=500, detail=str(e))
-
-
-def isHealthOK():
-    if VECTOR_DB_TYPE == VectorDBType.PGVECTOR:
-        return pg_health_check()
-    if VECTOR_DB_TYPE == VectorDBType.ATLAS_MONGO:
-        return mongo_health_check()
-    else:
-        return True
-
-
-@app.get("/health")
-async def health_check():
-    try:
-        if await isHealthOK():
-            return {"status": "UP"}
-        else:
-            logger.error("Health check failed")
-            return {"status": "DOWN"}, 503
-    except Exception as e:
-        logger.error(
-            "Error during health check | Error: %s | Traceback: %s",
-            str(e),
-            traceback.format_exc(),
-        )
-        return {"status": "DOWN", "error": str(e)}, 503
-
-
-@app.get("/documents", response_model=list[DocumentResponse])
-async def get_documents_by_ids(ids: list[str] = Query(...)):
-    try:
-        if isinstance(vector_store, AsyncPgVector):
-            existing_ids = await vector_store.get_all_ids()
-            documents = await vector_store.get_documents_by_ids(ids)
-        else:
-            existing_ids = vector_store.get_all_ids()
-            documents = vector_store.get_documents_by_ids(ids)
-
-        # Ensure all requested ids exist
-        if not all(id in existing_ids for id in ids):
-            raise HTTPException(status_code=404, detail="One or more IDs not found")
-
-        # Ensure documents list is not empty
-        if not documents:
-            raise HTTPException(
-                status_code=404, detail="No documents found for the given IDs"
-            )
-
-        return documents
-    except HTTPException as http_exc:
-        logger.error(
-            "HTTP Exception in get_documents_by_ids | Status: %d | Detail: %s",
-            http_exc.status_code,
-            http_exc.detail,
-        )
-        raise http_exc
-    except Exception as e:
-        logger.error(
-            "Error getting documents by IDs | IDs: %s | Error: %s | Traceback: %s",
-            ids,
-            str(e),
-            traceback.format_exc(),
-        )
-        raise HTTPException(status_code=500, detail=str(e))
-
-
-@app.delete("/documents")
-async def delete_documents(document_ids: List[str] = Body(...)):
-    try:
-        if isinstance(vector_store, AsyncPgVector):
-            existing_ids = await vector_store.get_all_ids()
-            await vector_store.delete(ids=document_ids)
-        else:
-            existing_ids = vector_store.get_all_ids()
-            vector_store.delete(ids=document_ids)
-
-        if not all(id in existing_ids for id in document_ids):
-            raise HTTPException(status_code=404, detail="One or more IDs not found")
-
-        file_count = len(document_ids)
-        return {
-            "message": f"Documents for {file_count} file{'s' if file_count > 1 else ''} deleted successfully"
-        }
-    except HTTPException as http_exc:
-        logger.error(
-            "HTTP Exception in delete_documents | Status: %d | Detail: %s",
-            http_exc.status_code,
-            http_exc.detail,
-        )
-        raise http_exc
-    except Exception as e:
-        logger.error(
-            "Failed to delete documents | IDs: %s | Error: %s | Traceback: %s",
-            document_ids,
-            str(e),
-            traceback.format_exc(),
-        )
-        raise HTTPException(status_code=500, detail=str(e))
-
-
-@app.post("/query")
-async def query_embeddings_by_file_id(
-    body: QueryRequestBody,
-    request: Request,
-):
-    if not hasattr(request.state, "user"):
-        user_authorized = body.entity_id if body.entity_id else "public"
-    else:
-        user_authorized = (
-            body.entity_id if body.entity_id else request.state.user.get("id")
-        )
-
-    authorized_documents = []
-
-    try:
-        embedding = vector_store.embedding_function.embed_query(body.query)
-
-        if isinstance(vector_store, AsyncPgVector):
-            documents = await run_in_executor(
-                None,
-                vector_store.similarity_search_with_score_by_vector,
-                embedding,
-                k=body.k,
-                filter={"file_id": body.file_id},
-            )
-        else:
-            documents = vector_store.similarity_search_with_score_by_vector(
-                embedding, k=body.k, filter={"file_id": body.file_id}
-            )
-
-        if not documents:
-            return authorized_documents
-
-        document, score = documents[0]
-        doc_metadata = document.metadata
-        doc_user_id = doc_metadata.get("user_id")
-
-        if doc_user_id is None or doc_user_id == user_authorized:
-            authorized_documents = documents
-        else:
-            # If using entity_id and access denied, try again with user's actual ID
-            if body.entity_id and hasattr(request.state, "user"):
-                user_authorized = request.state.user.get("id")
-                if doc_user_id == user_authorized:
-                    authorized_documents = documents
-                else:
-                    if body.entity_id == doc_user_id:
-                        logger.warning(
-                            f"Entity ID {body.entity_id} matches document user_id but user {user_authorized} is not authorized"
-                        )
-                    else:
-                        logger.warning(
-                            f"Access denied for both entity ID {body.entity_id} and user {user_authorized} to document with user_id {doc_user_id}"
-                        )
-            else:
-                logger.warning(
-                    f"Unauthorized access attempt by user {user_authorized} to a document with user_id {doc_user_id}"
-                )
-
-        return authorized_documents
-
-    except HTTPException as http_exc:
-        logger.error(
-            "HTTP Exception in query_embeddings_by_file_id | Status: %d | Detail: %s",
-            http_exc.status_code,
-            http_exc.detail,
-        )
-        raise http_exc
-    except Exception as e:
-        logger.error(
-            "Error in query embeddings | File ID: %s | Query: %s | Error: %s | Traceback: %s",
-            body.file_id,
-            body.query,
-            str(e),
-            traceback.format_exc(),
-        )
-        raise HTTPException(status_code=500, detail=str(e))
-
-
-def generate_digest(page_content: str):
-    hash_obj = hashlib.md5(page_content.encode())
-    return hash_obj.hexdigest()
-
-
-async def store_data_in_vector_db(
-    data: Iterable[Document],
-    file_id: str,
-    user_id: str = "",
-    clean_content: bool = False,
-) -> bool:
-    text_splitter = RecursiveCharacterTextSplitter(
-        chunk_size=app.state.CHUNK_SIZE, chunk_overlap=app.state.CHUNK_OVERLAP
-    )
-    documents = text_splitter.split_documents(data)
-
-    # If `clean_content` is True, clean the page_content of each document (remove null bytes)
-    if clean_content:
-        for doc in documents:
-            doc.page_content = clean_text(doc.page_content)
-
-    # Preparing documents with page content and metadata for insertion.
-    docs = [
-        Document(
-            page_content=doc.page_content,
-            metadata={
-                "file_id": file_id,
-                "user_id": user_id,
-                "digest": generate_digest(doc.page_content),
-                **(doc.metadata or {}),
-            },
-        )
-        for doc in documents
-    ]
-
-    try:
-        if isinstance(vector_store, AsyncPgVector):
-            ids = await vector_store.aadd_documents(
-                docs, ids=[file_id] * len(documents)
-            )
-        else:
-            ids = vector_store.add_documents(docs, ids=[file_id] * len(documents))
-
-        return {"message": "Documents added successfully", "ids": ids}
-
-    except Exception as e:
-        logger.error(
-            "Failed to store data in vector DB | File ID: %s | User ID: %s | Error: %s | Traceback: %s",
-            file_id,
-            user_id,
-            str(e),
-            traceback.format_exc(),
-        )
-        return {"message": "An error occurred while adding documents.", "error": str(e)}
-
-
-def get_loader(filename: str, file_content_type: str, filepath: str):
-    file_ext = filename.split(".")[-1].lower()
-    known_type = True
-
-    if file_ext == "pdf":
-        loader = PyPDFLoader(filepath, extract_images=app.state.PDF_EXTRACT_IMAGES)
-    elif file_ext == "csv":
-        loader = CSVLoader(filepath)
-    elif file_ext == "rst":
-        loader = UnstructuredRSTLoader(filepath, mode="elements")
-    elif file_ext == "xml":
-        loader = UnstructuredXMLLoader(filepath)
-    elif file_ext == "pptx":
-        loader = UnstructuredPowerPointLoader(filepath)
-    elif file_ext == "md":
-        loader = UnstructuredMarkdownLoader(filepath)
-    elif file_content_type == "application/epub+zip":
-        loader = UnstructuredEPubLoader(filepath)
-    elif (
-        file_content_type
-        == "application/vnd.openxmlformats-officedocument.wordprocessingml.document"
-        or file_ext in ["doc", "docx"]
-    ):
-        loader = Docx2txtLoader(filepath)
-    elif file_content_type in [
-        "application/vnd.ms-excel",
-        "application/vnd.openxmlformats-officedocument.spreadsheetml.sheet",
-    ] or file_ext in ["xls", "xlsx"]:
-        loader = UnstructuredExcelLoader(filepath)
-    elif file_content_type == "application/json" or file_ext == "json":
-        loader = TextLoader(filepath, autodetect_encoding=True)
-    elif file_ext in known_source_ext or (
-        file_content_type and file_content_type.find("text/") >= 0
-    ):
-        loader = TextLoader(filepath, autodetect_encoding=True)
-    else:
-        loader = TextLoader(filepath, autodetect_encoding=True)
-        known_type = False
-
-    return loader, known_type, file_ext
-
-
-@app.post("/local/embed")
-async def embed_local_file(
-    document: StoreDocument, request: Request, entity_id: str = None
-):
-    # Check if the file exists
-    if not os.path.exists(document.filepath):
-        raise HTTPException(
-            status_code=status.HTTP_404_NOT_FOUND,
-            detail=ERROR_MESSAGES.FILE_NOT_FOUND,
-        )
-
-    if not hasattr(request.state, "user"):
-        user_id = entity_id if entity_id else "public"
-    else:
-        user_id = entity_id if entity_id else request.state.user.get("id")
-
-    try:
-        loader, known_type = get_loader(
-            document.filename, document.file_content_type, document.filepath
-        )
-        data = loader.load()
-        result = await store_data_in_vector_db(data, document.file_id, user_id)
-
-        if result:
-            return {
-                "status": True,
-                "file_id": document.file_id,
-                "filename": document.filename,
-                "known_type": known_type,
-            }
-        else:
-            raise HTTPException(
-                status_code=status.HTTP_500_INTERNAL_SERVER_ERROR,
-                detail=ERROR_MESSAGES.DEFAULT(),
-            )
-    except HTTPException as http_exc:
-        logger.error(
-            "HTTP Exception in embed_local_file | Status: %d | Detail: %s",
-            http_exc.status_code,
-            http_exc.detail,
-        )
-        raise http_exc
-    except Exception as e:
-        logger.error(e)
-        if "No pandoc was found" in str(e):
-            raise HTTPException(
-                status_code=status.HTTP_400_BAD_REQUEST,
-                detail=ERROR_MESSAGES.PANDOC_NOT_INSTALLED,
-            )
-        else:
-            raise HTTPException(
-                status_code=status.HTTP_400_BAD_REQUEST,
-                detail=ERROR_MESSAGES.DEFAULT(e),
-            )
-
-
-@app.post("/embed")
-async def embed_file(
-    request: Request,
-    file_id: str = Form(...),
-    file: UploadFile = File(...),
-    entity_id: str = Form(None),
-):
-    response_status = True
-    response_message = "File processed successfully."
-    known_type = None
-    if not hasattr(request.state, "user"):
-        user_id = entity_id if entity_id else "public"
-    else:
-        user_id = entity_id if entity_id else request.state.user.get("id")
-
-    temp_base_path = os.path.join(RAG_UPLOAD_DIR, user_id)
-    os.makedirs(temp_base_path, exist_ok=True)
-    temp_file_path = os.path.join(RAG_UPLOAD_DIR, user_id, file.filename)
-
-    try:
-        async with aiofiles.open(temp_file_path, "wb") as temp_file:
-            chunk_size = 64 * 1024  # 64 KB
-            while content := await file.read(chunk_size):
-                await temp_file.write(content)
-    except Exception as e:
-        logger.error(
-            "Failed to save uploaded file | Path: %s | Error: %s | Traceback: %s",
-            temp_file_path,
-            str(e),
-            traceback.format_exc(),
-        )
-        raise HTTPException(
-            status_code=status.HTTP_500_INTERNAL_SERVER_ERROR,
-            detail=f"Failed to save the uploaded file. Error: {str(e)}",
-        )
-
-    try:
-        loader, known_type, file_ext = get_loader(
-            file.filename, file.content_type, temp_file_path
-        )
-        data = loader.load()
-        result = await store_data_in_vector_db(
-            data=data, file_id=file_id, user_id=user_id, clean_content=file_ext == "pdf"
-        )
-
-        if not result:
-            response_status = False
-            response_message = "Failed to process/store the file data."
-            raise HTTPException(
-                status_code=status.HTTP_500_INTERNAL_SERVER_ERROR,
-                detail="Failed to process/store the file data.",
-            )
-        elif "error" in result:
-            response_status = False
-            response_message = "Failed to process/store the file data."
-            if isinstance(result["error"], str):
-                response_message = result["error"]
-            else:
-                raise HTTPException(
-                    status_code=status.HTTP_500_INTERNAL_SERVER_ERROR,
-                    detail="An unspecified error occurred.",
-                )
-    except HTTPException as http_exc:
-        response_status = False
-        response_message = f"HTTP Exception: {http_exc.detail}"
-        logger.error(
-            "HTTP Exception in embed_file | Status: %d | Detail: %s",
-            http_exc.status_code,
-            http_exc.detail,
-        )
-        raise http_exc
-    except Exception as e:
-        response_status = False
-        response_message = f"Error during file processing: {str(e)}"
-        logger.error(
-            "Error during file processing: %s\nTraceback: %s",
-            str(e),
-            traceback.format_exc(),
-        )
-        raise HTTPException(
-            status_code=status.HTTP_400_BAD_REQUEST,
-            detail=f"Error during file processing: {str(e)}",
-        )
-    finally:
-        try:
-            await aiofiles.os.remove(temp_file_path)
-        except Exception as e:
-            logger.error(
-                "Failed to remove temporary file | Path: %s | Error: %s | Traceback: %s",
-                temp_file_path,
-                str(e),
-                traceback.format_exc(),
-            )
-
-    return {
-        "status": response_status,
-        "message": response_message,
-        "file_id": file_id,
-        "filename": file.filename,
-        "known_type": known_type,
-    }
-
-
-@app.get("/documents/{id}/context")
-async def load_document_context(id: str):
-    ids = [id]
-    try:
-        if isinstance(vector_store, AsyncPgVector):
-            existing_ids = await vector_store.get_all_ids()
-            documents = await vector_store.get_documents_by_ids(ids)
-        else:
-            existing_ids = vector_store.get_all_ids()
-            documents = vector_store.get_documents_by_ids(ids)
-
-        # Ensure the requested id exists
-        if not all(id in existing_ids for id in ids):
-            raise HTTPException(
-                status_code=404, detail="The specified file_id was not found"
-            )
-
-        # Ensure documents list is not empty
-        if not documents:
-            raise HTTPException(
-                status_code=404, detail="No document found for the given ID"
-            )
-
-        return process_documents(documents)
-    except HTTPException as http_exc:
-        logger.error(
-            "HTTP Exception in load_document_context | Status: %d | Detail: %s",
-            http_exc.status_code,
-            http_exc.detail,
-        )
-        raise http_exc
-    except Exception as e:
-        logger.error(
-            "Error loading document context | Document ID: %s | Error: %s | Traceback: %s",
-            id,
-            str(e),
-            traceback.format_exc(),
-        )
-        raise HTTPException(
-            status_code=status.HTTP_400_BAD_REQUEST,
-            detail=ERROR_MESSAGES.DEFAULT(e),
-        )
-
-
-@app.post("/embed-upload")
-async def embed_file_upload(
-    request: Request,
-    file_id: str = Form(...),
-    uploaded_file: UploadFile = File(...),
-    entity_id: str = Form(None),
-):
-    temp_file_path = os.path.join(RAG_UPLOAD_DIR, uploaded_file.filename)
-
-    if not hasattr(request.state, "user"):
-        user_id = entity_id if entity_id else "public"
-    else:
-        user_id = entity_id if entity_id else request.state.user.get("id")
-
-    try:
-        with open(temp_file_path, "wb") as temp_file:
-            copyfileobj(uploaded_file.file, temp_file)
-    except Exception as e:
-        raise HTTPException(
-            status_code=status.HTTP_500_INTERNAL_SERVER_ERROR,
-            detail=f"Failed to save the uploaded file. Error: {str(e)}",
-        )
-
-    try:
-        loader, known_type = get_loader(
-            uploaded_file.filename, uploaded_file.content_type, temp_file_path
-        )
-
-        data = loader.load()
-        result = await store_data_in_vector_db(data, file_id, user_id)
-
-        if not result:
-            raise HTTPException(
-                status_code=status.HTTP_500_INTERNAL_SERVER_ERROR,
-                detail="Failed to process/store the file data.",
-            )
-    except HTTPException as http_exc:
-        logger.error(
-            "HTTP Exception in embed_file_upload | Status: %d | Detail: %s",
-            http_exc.status_code,
-            http_exc.detail,
-        )
-        raise http_exc
-    except Exception as e:
-        logger.error(
-            "Error during file processing | File: %s | Error: %s | Traceback: %s",
-            uploaded_file.filename,
-            str(e),
-            traceback.format_exc(),
-        )
-        raise HTTPException(
-            status_code=status.HTTP_400_BAD_REQUEST,
-            detail=f"Error during file processing: {str(e)}",
-        )
-    finally:
-        os.remove(temp_file_path)
-
-    return {
-        "status": True,
-        "message": "File processed successfully.",
-        "file_id": file_id,
-        "filename": uploaded_file.filename,
-        "known_type": known_type,
-    }
-
-
-@app.post("/query_multiple")
-async def query_embeddings_by_file_ids(body: QueryMultipleBody):
-    try:
-        # Get the embedding of the query text
-        embedding = vector_store.embedding_function.embed_query(body.query)
-
-        # Perform similarity search with the query embedding and filter by the file_ids in metadata
-        if isinstance(vector_store, AsyncPgVector):
-            documents = await run_in_executor(
-                None,
-                vector_store.similarity_search_with_score_by_vector,
-                embedding,
-                k=body.k,
-                filter={"file_id": {"$in": body.file_ids}},
-            )
-        else:
-            documents = vector_store.similarity_search_with_score_by_vector(
-                embedding, k=body.k, filter={"file_id": {"$in": body.file_ids}}
-            )
-
-        # Ensure documents list is not empty
-        if not documents:
-            raise HTTPException(
-                status_code=404, detail="No documents found for the given query"
-            )
-
-        return documents
-    except HTTPException as http_exc:
-        logger.error(
-            "HTTP Exception in query_embeddings_by_file_ids | Status: %d | Detail: %s",
-            http_exc.status_code,
-            http_exc.detail,
-        )
-        raise http_exc
-    except Exception as e:
-        logger.error(
-            "Error in query multiple embeddings | File IDs: %s | Query: %s | Error: %s | Traceback: %s",
-            body.file_ids,
-            body.query,
-            str(e),
-            traceback.format_exc(),
-        )
-        raise HTTPException(status_code=500, detail=str(e))
-
->>>>>>> 19d8f4d8
 
 @app.exception_handler(RequestValidationError)
 async def validation_exception_handler(request: Request, exc: RequestValidationError):
