import os
import hashlib
import aiofiles
import aiofiles.os
from typing import Iterable
from shutil import copyfileobj

import uvicorn
from langchain.schema import Document
from contextlib import asynccontextmanager
from dotenv import find_dotenv, load_dotenv
from fastapi.middleware.cors import CORSMiddleware
from langchain_core.runnables.config import run_in_executor
from langchain.text_splitter import RecursiveCharacterTextSplitter
from fastapi import FastAPI, File, Form, UploadFile, HTTPException, status, Request
from langchain_community.document_loaders import (
    WebBaseLoader,
    TextLoader,
    PyPDFLoader,
    CSVLoader,
    Docx2txtLoader,
    UnstructuredEPubLoader,
    UnstructuredMarkdownLoader,
    UnstructuredXMLLoader,
    UnstructuredRSTLoader,
    UnstructuredExcelLoader,
)

from models import DocumentResponse, StoreDocument, QueryRequestBody, QueryMultipleBody
<<<<<<< HEAD
# from psql import PSQLDatabase, ensure_custom_id_index_on_embedding, \
#     pg_health_check
=======
from psql import PSQLDatabase, ensure_custom_id_index_on_embedding, pg_health_check
>>>>>>> 48699335
from middleware import security_middleware
from pgvector_routes import router as pgvector_router
from parsers import process_documents
from constants import ERROR_MESSAGES
from store import AsyncPgVector

load_dotenv(find_dotenv())

from config import (
    logger,
    debug_mode,
    CHUNK_SIZE,
    CHUNK_OVERLAP,
    vector_store,
    RAG_UPLOAD_DIR,
    known_source_ext,
    PDF_EXTRACT_IMAGES,
    LogMiddleware,
    RAG_HOST,
    RAG_PORT,
    # RAG_EMBEDDING_MODEL,
    # RAG_EMBEDDING_MODEL_DEVICE_TYPE,
    # RAG_TEMPLATE,
)


@asynccontextmanager
async def lifespan(app: FastAPI):
    # Startup logic goes here
    # await PSQLDatabase.get_pool()  # Initialize the pool
    # await ensure_custom_id_index_on_embedding()

    yield


app = FastAPI(lifespan=lifespan)

app.add_middleware(
    CORSMiddleware,
    allow_origins=["*"],
    allow_credentials=True,
    allow_methods=["*"],
    allow_headers=["*"],
)

app.add_middleware(LogMiddleware)

app.middleware("http")(security_middleware)

app.state.CHUNK_SIZE = CHUNK_SIZE
app.state.CHUNK_OVERLAP = CHUNK_OVERLAP
app.state.PDF_EXTRACT_IMAGES = PDF_EXTRACT_IMAGES


@app.get("/ids")
async def get_all_ids():
    try:
        if isinstance(vector_store, AsyncPgVector):
            ids = await vector_store.get_all_ids()
        else:
            ids = vector_store.get_all_ids()

        return list(set(ids))
    except Exception as e:
        raise HTTPException(status_code=500, detail=str(e))


def isHealthOK():
    # return pg_health_check()
    return True


@app.get("/health")
async def health_check():
    if await isHealthOK():
        return {"status": "UP"}
    else:
        return {"status": "DOWN"}, 503


@app.get("/documents", response_model=list[DocumentResponse])
async def get_documents_by_ids(ids: list[str]):
    try:
        if isinstance(vector_store, AsyncPgVector):
            existing_ids = await vector_store.get_all_ids()
            documents = await vector_store.get_documents_by_ids(ids)
        else:
            existing_ids = vector_store.get_all_ids()
            documents = vector_store.get_documents_by_ids(ids)

        if not all(id in existing_ids for id in ids):
            raise HTTPException(status_code=404, detail="One or more IDs not found")

        return documents
    except HTTPException as http_exc:
        raise http_exc
    except Exception as e:
        raise HTTPException(status_code=500, detail=str(e))


@app.delete("/documents")
async def delete_documents(ids: list[str]):
    try:
        if isinstance(vector_store, AsyncPgVector):
            existing_ids = await vector_store.get_all_ids()
            await vector_store.delete(ids=ids)
        else:
            existing_ids = vector_store.get_all_ids()
            vector_store.delete(ids=ids)

        if not all(id in existing_ids for id in ids):
            raise HTTPException(status_code=404, detail="One or more IDs not found")

        file_count = len(ids)
        return {
            "message": f"Documents for {file_count} file{'s' if file_count > 1 else ''} deleted successfully"
        }
    except Exception as e:
        raise HTTPException(status_code=500, detail=str(e))


@app.post("/query")
async def query_embeddings_by_file_id(body: QueryRequestBody, request: Request):
    if not hasattr(request.state, "user"):
        user_authorized = "public"
    else:
        user_authorized = request.state.user.get("id")

    authorized_documents = []
    try:
        embedding = vector_store.embedding_function.embed_query(body.query)

        if isinstance(vector_store, AsyncPgVector):
            documents = await run_in_executor(
                None,
                vector_store.similarity_search_with_score_by_vector,
                embedding,
                k=body.k,
                filter={"file_id": body.file_id},
            )
        else:
            documents = vector_store.similarity_search_with_score_by_vector(
                embedding, k=body.k, filter={"file_id": body.file_id}
            )

        document, score = documents[0]
        doc_metadata = document.metadata
        doc_user_id = doc_metadata.get("user_id")

        if doc_user_id is None or doc_user_id == user_authorized:
            authorized_documents = documents
        else:
            logger.warn(
                f"Unauthorized access attempt by user {user_authorized} to a document with user_id {doc_user_id}"
            )

        return authorized_documents
    except Exception as e:
        logger.error(e)
        raise HTTPException(status_code=500, detail=str(e))


def generate_digest(page_content: str):
    hash_obj = hashlib.md5(page_content.encode())
    return hash_obj.hexdigest()


async def store_data_in_vector_db(
    data: Iterable[Document], file_id: str, user_id: str = ""
) -> bool:
    text_splitter = RecursiveCharacterTextSplitter(
        chunk_size=app.state.CHUNK_SIZE, chunk_overlap=app.state.CHUNK_OVERLAP
    )
    documents = text_splitter.split_documents(data)

    # Preparing documents with page content and metadata for insertion.
    docs = [
        Document(
            page_content=doc.page_content,
            metadata={
                "file_id": file_id,
                "user_id": user_id,
                "digest": generate_digest(doc.page_content),
                **(doc.metadata or {}),
            },
        )
        for doc in documents
    ]

    try:
        if isinstance(vector_store, AsyncPgVector):
            ids = await vector_store.aadd_documents(
                docs, ids=[file_id] * len(documents)
            )
        else:
            ids = vector_store.add_documents(docs, ids=[file_id] * len(documents))

        return {"message": "Documents added successfully", "ids": ids}

    except Exception as e:
        logger.error(e)
        return {"message": "An error occurred while adding documents.", "error": str(e)}


def get_loader(filename: str, file_content_type: str, filepath: str):
    file_ext = filename.split(".")[-1].lower()
    known_type = True

    if file_ext == "pdf":
        loader = PyPDFLoader(filepath, extract_images=app.state.PDF_EXTRACT_IMAGES)
    elif file_ext == "csv":
        loader = CSVLoader(filepath)
    elif file_ext == "rst":
        loader = UnstructuredRSTLoader(filepath, mode="elements")
    elif file_ext == "xml":
        loader = UnstructuredXMLLoader(filepath)
    elif file_ext == "md":
        loader = UnstructuredMarkdownLoader(filepath)
    elif file_content_type == "application/epub+zip":
        loader = UnstructuredEPubLoader(filepath)
    elif (
        file_content_type
        == "application/vnd.openxmlformats-officedocument.wordprocessingml.document"
        or file_ext in ["doc", "docx"]
    ):
        loader = Docx2txtLoader(filepath)
    elif file_content_type in [
        "application/vnd.ms-excel",
        "application/vnd.openxmlformats-officedocument.spreadsheetml.sheet",
    ] or file_ext in ["xls", "xlsx"]:
        loader = UnstructuredExcelLoader(filepath)
    elif file_ext in known_source_ext or (
        file_content_type and file_content_type.find("text/") >= 0
    ):
        loader = TextLoader(filepath)
    else:
        loader = TextLoader(filepath)
        known_type = False

    return loader, known_type


@app.post("/local/embed")
async def embed_local_file(document: StoreDocument, request: Request):

    # Check if the file exists
    if not os.path.exists(document.filepath):
        raise HTTPException(
            status_code=status.HTTP_404_NOT_FOUND,
            detail=ERROR_MESSAGES.FILE_NOT_FOUND,
        )

    if not hasattr(request.state, "user"):
        user_id = "public"
    else:
        user_id = request.state.user.get("id")

    try:
        loader, known_type = get_loader(
            document.filename, document.file_content_type, document.filepath
        )
        data = loader.load()
        result = await store_data_in_vector_db(data, document.file_id, user_id)

        if result:
            return {
                "status": True,
                "file_id": document.file_id,
                "filename": document.filename,
                "known_type": known_type,
            }
        else:
            raise HTTPException(
                status_code=status.HTTP_500_INTERNAL_SERVER_ERROR,
                detail=ERROR_MESSAGES.DEFAULT(),
            )
    except Exception as e:
        logger.error(e)
        if "No pandoc was found" in str(e):
            raise HTTPException(
                status_code=status.HTTP_400_BAD_REQUEST,
                detail=ERROR_MESSAGES.PANDOC_NOT_INSTALLED,
            )
        else:
            raise HTTPException(
                status_code=status.HTTP_400_BAD_REQUEST,
                detail=ERROR_MESSAGES.DEFAULT(e),
            )


@app.post("/embed")
async def embed_file(
    request: Request, file_id: str = Form(...), file: UploadFile = File(...)
):
    response_status = True
    response_message = "File processed successfully."
    known_type = None
    if not hasattr(request.state, "user"):
        user_id = "public"
    else:
        user_id = request.state.user.get("id")

    temp_base_path = os.path.join(RAG_UPLOAD_DIR, user_id)
    os.makedirs(temp_base_path, exist_ok=True)
    temp_file_path = os.path.join(RAG_UPLOAD_DIR, user_id, file.filename)

    try:
        async with aiofiles.open(temp_file_path, "wb") as temp_file:
            chunk_size = 64 * 1024  # 64 KB
            while content := await file.read(chunk_size):
                await temp_file.write(content)
    except Exception as e:
        raise HTTPException(
            status_code=status.HTTP_500_INTERNAL_SERVER_ERROR,
            detail=f"Failed to save the uploaded file. Error: {str(e)}",
        )

    try:
        loader, known_type = get_loader(
            file.filename, file.content_type, temp_file_path
        )
        data = loader.load()
        result = await store_data_in_vector_db(data, file_id, user_id)

        if not result:
            response_status = False
            response_message = "Failed to process/store the file data."
            raise HTTPException(
                status_code=status.HTTP_500_INTERNAL_SERVER_ERROR,
                detail="Failed to process/store the file data.",
            )
        elif "error" in result:
            response_status = False
            response_message = "Failed to process/store the file data."
            if isinstance(result["error"], str):
                response_message = result["error"]
            else:
                raise HTTPException(
                    status_code=status.HTTP_500_INTERNAL_SERVER_ERROR,
                    detail="An unspecified error occurred.",
                )
    except Exception as e:
        response_status = False
        response_message = f"Error during file processing: {str(e)}"
        raise HTTPException(
            status_code=status.HTTP_400_BAD_REQUEST,
            detail=f"Error during file processing: {str(e)}",
        )
    finally:
        try:
            await aiofiles.os.remove(temp_file_path)
        except Exception as e:
            logger.info(f"Failed to remove temporary file: {str(e)}")

    return {
        "status": response_status,
        "message": response_message,
        "file_id": file_id,
        "filename": file.filename,
        "known_type": known_type,
    }


@app.get("/documents/{id}/context")
async def load_document_context(id: str):
    ids = [id]
    try:
        if isinstance(vector_store, AsyncPgVector):
            existing_ids = await vector_store.get_all_ids()
            documents = await vector_store.get_documents_by_ids(ids)
        else:
            existing_ids = vector_store.get_all_ids()
            documents = vector_store.get_documents_by_ids(ids)

        if not all(id in existing_ids for id in ids):
            raise HTTPException(
                status_code=404, detail="The specified file_id was not found"
            )

        return process_documents(documents)
    except Exception as e:
        logger.error(e)
        raise HTTPException(
            status_code=status.HTTP_400_BAD_REQUEST,
            detail=ERROR_MESSAGES.DEFAULT(e),
        )


@app.post("/embed-upload")
async def embed_file_upload(
    request: Request, file_id: str = Form(...), uploaded_file: UploadFile = File(...)
):
    temp_file_path = os.path.join(RAG_UPLOAD_DIR, uploaded_file.filename)

    if not hasattr(request.state, "user"):
        user_id = "public"
    else:
        user_id = request.state.user.get("id")

    try:
        with open(temp_file_path, "wb") as temp_file:
            copyfileobj(uploaded_file.file, temp_file)
    except Exception as e:
        raise HTTPException(
            status_code=status.HTTP_500_INTERNAL_SERVER_ERROR,
            detail=f"Failed to save the uploaded file. Error: {str(e)}",
        )

    try:
        loader, known_type = get_loader(
            uploaded_file.filename, uploaded_file.content_type, temp_file_path
        )

        data = loader.load()
        result = await store_data_in_vector_db(data, file_id, user_id)

        if not result:
            raise HTTPException(
                status_code=status.HTTP_500_INTERNAL_SERVER_ERROR,
                detail="Failed to process/store the file data.",
            )
    except Exception as e:
        raise HTTPException(
            status_code=status.HTTP_400_BAD_REQUEST,
            detail=f"Error during file processing: {str(e)}",
        )
    finally:
        os.remove(temp_file_path)

    return {
        "status": True,
        "message": "File processed successfully.",
        "file_id": file_id,
        "filename": uploaded_file.filename,
        "known_type": known_type,
    }


@app.post("/query_multiple")
async def query_embeddings_by_file_ids(body: QueryMultipleBody):
    try:
        # Get the embedding of the query text
        embedding = vector_store.embedding_function.embed_query(body.query)

        # Perform similarity search with the query embedding and filter by the file_ids in metadata
        if isinstance(vector_store, AsyncPgVector):
            documents = await run_in_executor(
                None,
                vector_store.similarity_search_with_score_by_vector,
                embedding,
                k=body.k,
                filter={"custom_id": {"$in": body.file_ids}},
            )
        else:
            documents = vector_store.similarity_search_with_score_by_vector(
                embedding, k=body.k, filter={"custom_id": {"$in": body.file_ids}}
            )

        return documents
    except Exception as e:
        raise HTTPException(status_code=500, detail=str(e))


if debug_mode:
    app.include_router(router=pgvector_router)

if __name__ == "__main__":
    uvicorn.run(app, host=RAG_HOST, port=RAG_PORT, log_config=None)<|MERGE_RESOLUTION|>--- conflicted
+++ resolved
@@ -27,12 +27,7 @@
 )
 
 from models import DocumentResponse, StoreDocument, QueryRequestBody, QueryMultipleBody
-<<<<<<< HEAD
-# from psql import PSQLDatabase, ensure_custom_id_index_on_embedding, \
-#     pg_health_check
-=======
 from psql import PSQLDatabase, ensure_custom_id_index_on_embedding, pg_health_check
->>>>>>> 48699335
 from middleware import security_middleware
 from pgvector_routes import router as pgvector_router
 from parsers import process_documents
